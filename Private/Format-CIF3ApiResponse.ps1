--- conflicted
+++ resolved
@@ -14,31 +14,12 @@
         
         if ($InputObject.message -eq 'success' -or $null -ne $InputObject.data) {
             Write-Verbose 'Received response from CIF API'
-<<<<<<< HEAD
-            # Check for Elasticsearch results, since they're different from sqlite returns for some reason. whut?
-            # https://github.com/csirtgadgets/cifsdk-py-v3/blob/a659e84c63ff097942ed8e549340107c66886db6/cifsdk/client/http.py#L121
-            if ($InputObject.data -is [string] -and $InputObject.data.StartsWith('{"hits":{"hits":[{"_source":') ) {
-                $ElasticSearchResult = ConvertFrom-Json -InputObject $InputObject.data
-                if ($null -eq $ElasticSearchResult.hits.hits._source) {
-                    Write-Error -Message "CIF API call succeeded, but responded with incorrect Elasticsearch value: $InputObject"
-                    break
-                } else {
-                    # set InputObject to hits.hits._sourcedata' property of Invoke-RestMethod return object for further processing
-                    $InputObject = $ElasticSearchResult.hits.hits._source
-                }
-            } 
-            else {
-                # set InputObject to 'data' property of Invoke-RestMethod return object for further processing
-                $InputObject = $InputObject.data
-            }
-
-=======
             # check for Elasticsearch response
             # https://github.com/csirtgadgets/cifsdk-py-v3/blob/a659e84c63ff097942ed8e549340107c66886db6/cifsdk/client/http.py#L121
-            if ($Response.data -is [string] -and $Response.data.StartsWith('{"hits":{"hits":[{"_source":')) {
-                $ElasticSearchResponse = ConvertFrom-Json -InputObject $Response.data
+            if ($InputObject.data -is [string] -and $InputObject.data.StartsWith('{"hits":{"hits":[{"_source":')) {
+                $ElasticSearchResponse = ConvertFrom-Json -InputObject $InputObject.data
                 if ($null -eq $ElasticSearchResponse.hits.hits._source) {
-                    Write-Error -Message "CIF API call succeeded, but responded with incorrect Elasticsearch value: $Response"
+                    Write-Error -Message "CIF API call succeeded, but responded with incorrect Elasticsearch value: $InputObject"
                     break
                 } else {
                     # set InputObject to 'data.hits.hits._source' property of Invoke-RestMethod return object for further processing
@@ -48,7 +29,6 @@
                 # set InputObject to 'data' property of Invoke-RestMethod return object for further processing
                 $InputObject = $InputObject.data
             }
->>>>>>> 44964ced
         } 
         else {
             Write-Error -Message "CIF API call succeeded, but response formatter got strange input: $InputObject"
